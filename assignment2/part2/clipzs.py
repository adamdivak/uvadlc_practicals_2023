################################################################################
# MIT License
#
# Copyright (c) 2022 University of Amsterdam
#
# Permission is hereby granted, free of charge, to any person obtaining a copy
# of this software and associated documentation files (the "Software"), to deal
# in the Software without restriction, including without limitation the rights
# to use, copy, modify, merge, publish, distribute, sublicense, and/or sell
# copies of the Software, and to permit persons to whom the Software is
# furnished to do so, subject to conditions.
#
# Author: Deep Learning Course (UvA) | Fall 2022
# Date Created: 2022-11-14
################################################################################

"""Zero-shot CLIP evaluation based on text-prompting."""
import os
import argparse
from pprint import pprint
import matplotlib.pyplot as plt

import torch
import numpy as np
from clip import clip

from torchvision.datasets import CIFAR10, CIFAR100
from torch.utils.data import DataLoader
from tqdm import tqdm
import torch.nn as nn
from utils import AverageMeter, set_seed
import re
import json


DATASET = {"cifar10": CIFAR10, "cifar100": CIFAR100}


def parse_option():
    parser = argparse.ArgumentParser("Zero-shot CLIP")

    parser.add_argument("--seed", type=int, default=42, help="random seed")

    parser.add_argument("--batch_size", type=int, default=32, help="batch_size")
    parser.add_argument(
        "--num_workers", type=int, default=16, help="num of workers to use"
    )

    # model
    parser.add_argument("--model", type=str, default="clip")
    parser.add_argument(
        "--arch", type=str, default="ViT-B/32", choices=["ViT-B/32", "ViT-B/16"]
    )

    # dataset
    parser.add_argument("--root", type=str, default="./data", help="dataset")
    parser.add_argument(
        "--dataset",
        type=str,
        default="cifar10",
        help="dataset",
        choices=["cifar10", "cifar100"],
    )
    parser.add_argument(
        "--split",
        type=str,
        default="train",
        help="dataset splits: (train/test)",
        choices=["train", "test"],
    )
    parser.add_argument(
        "--test_noise",
        default=False,
        action="store_true",
        help="whether to add noise to the test images",
    )

    # input
    parser.add_argument(
        "--prompt_template", type=str, default="This is a photo of a {}"
    )
    parser.add_argument(
        "--class_names",
        nargs="+",
        type=str,
        default=None,
        help="(space separated) labels to use for the prompts; defaults to all classes in the dataset",
        # e.g. --class_names red blue green
    )

    # visualization
    parser.add_argument(
        "--visualize_predictions",
        default=False,
        action="store_true",
        help="whether to visualize the predictions of the first batch",
    )

    args = parser.parse_args()
    args.device = "cuda" if torch.cuda.is_available() else "cpu"

    return args


class ZeroshotCLIP(nn.Module):
    """Module for zero-shot inference with CLIP."""

    def __init__(self, args, dataset, template):
        super(ZeroshotCLIP, self).__init__()

        self.device = args.device

        if args.class_names is None:
            classnames = dataset.classes
        else:
            classnames = args.class_names

        print(f"Using device: {args.device}")
        print(f"Loading CLIP (backbone: {args.arch})")
        clip_model = self.load_clip_to_cpu(args)
        clip_model.to(args.device)

        # if device is CPU, then make model as float() (This is a CLIP hack)
        if args.device == "cpu" or args.device == "mps":
            clip_model = clip_model.float()

        prompts = [template.format(c.replace("_", " ")) for c in classnames]
        print()
        print()
        print("List of prompts:")
        pprint(prompts)

        print("Precomputing text features")
        text_features = self.precompute_text_features(clip_model, prompts, args.device)

        self.class_names = classnames
        self.text_features = text_features
        self.clip_model = clip_model
        self.logit_scale = self.clip_model.logit_scale.exp().detach()

    def precompute_text_features(self, clip_model, prompts, device):
        """
        Precomputes text features for the given prompts.

        Args:
            clip_model (nn.Module): CLIP model
            prompts (list): list of prompts (strings)
            device (str): device to use for computation

        Returns:
            torch.Tensor: text features of shape (num_prompts, 512)

        Note: Do not forget to set torch.no_grad() while computing the text features.
        """

        #######################
        # PUT YOUR CODE HERE  #
        #######################

        # TODO: Implement the precompute_text_features function.

        # Instructions:
        # - Given a list of prompts, compute the text features for each prompt.

        # Steps:
        # - Tokenize each text prompt using CLIP's tokenizer.
        # - Compute the text features (encodings) for each prompt.
        # - Normalize the text features.
        # - Return a tensor of shape (num_prompts, 512).

        # Hint:
        # - Read the CLIP API documentation for more details:
        #   https://github.com/openai/CLIP#api

        with torch.no_grad():
            tokenized_prompts = torch.cat([clip.tokenize(p) for p in prompts]).to(
                device
            )
            text_features = clip_model.encode_text(tokenized_prompts)
            text_features /= text_features.norm(dim=-1, keepdim=True)
            return text_features
        #######################
        # END OF YOUR CODE    #
        #######################

    def model_inference(self, images):
        """
        Performs inference on a batch of images.

        Args:
<<<<<<< HEAD
            images (torch.Tensor): image tensor of shape (batch_size, 3, 224, 224)

        Returns:
            logits (torch.Tensor): logits of shape (batch_size, num_classes,)
=======
            image (torch.Tensor): image tensor of shape (batch_size, 3, 224, 224)

        Returns:
            logits (torch.Tensor): logits of shape (batch_size, num_classes)
>>>>>>> f757849d
        """

        #######################
        # PUT YOUR CODE HERE  #
        #######################

        # TODO: Implement the model_inference function.

        # Instructions:
        # - Given an image, perform the forward pass of the CLIP model,
        #   i.e., compute the logits w.r.t. each of the prompts defined earlier.

        # Steps:
        # - Compute the image features (encodings) using the CLIP model.
        # - Normalize the image features.
        # - Compute similarity logits between the image features and the text features.
        #   You need to multiply the similarity logits with the logit scale (self.logit_scale).
        # - Return logits of shape (batch size, number of classes).

        # Hint:
        # - Read the CLIP API documentation for more details:
        #   https://github.com/openai/CLIP#api

        with torch.no_grad():
            image_features = self.clip_model.encode_image(images)
            image_features /= image_features.norm(dim=-1, keepdim=True)
            similarity = (
                self.clip_model.logit_scale * image_features @ self.text_features.T
            )
            return similarity

        #######################
        # END OF YOUR CODE    #
        #######################

    def load_clip_to_cpu(self, args):
        """Loads CLIP model to CPU."""
        backbone_name = args.arch
        url = clip._MODELS[backbone_name]
        model_path = clip._download(url, args.root)
        try:
            # loading JIT archive
            model = torch.jit.load(model_path, map_location="cpu").eval()
            state_dict = None
        except RuntimeError:
            state_dict = torch.load(model_path, map_location="cpu")

        model = clip.build_model(state_dict or model.state_dict())
        return model

    def num_params(self):
        """Prints number of parameters in the model."""
        print(
            "Model parameters:",
            f"{np.sum([int(np.prod(p.shape)) for p in self.clip_model.parameters()]):,}",
        )


def load_dataset(dataset, root, split, preprocess):
    """
    Loads a dataset object. Currently only supports CIFAR10 and CIFAR100.

    Args:
        dataset (str): name of the dataset
        root (str): path to the dataset
        split (str): train/test split
        preprocess (callable): preprocessing function for the dataset

    Returns:
        dataset (torch.utils.data.Dataset): dataset object
    """
    if dataset not in DATASET:
        raise ValueError(f"{dataset} is not supported. Choose among {DATASET.keys()}")
    is_train_split = split == "train"
    dataset = DATASET[dataset](
        root, transform=preprocess, download=True, train=is_train_split
    )
    return dataset


def visualize_predictions(images, logits, classnames, fig_file):
    """
    Visualizes the predictions of the model.

    Args:
        images (torch.Tensor): batch of images
        logits (torch.Tensor): logits of shape (batch_size, num_classes)
        classnames (list): list of classnames
        fig_file (str): path to save the figure
        topk (int): number of top predictions to visualize
    """
    # unnormalize images
    images = images.cpu()
    mean = torch.tensor([0.48145466, 0.4578275, 0.40821073])
    std = torch.tensor([0.26862954, 0.26130258, 0.27577711])
    images = images * std[:, None, None] + mean[:, None, None]

    # get top predictions & apply softmax
    topk = min(5, logits.shape[1])
    probs, preds = logits.detach().topk(topk, dim=1)
    probs = probs.softmax(dim=1)

    # convert to numpy to use with plt
    preds = preds.cpu().numpy()
    probs = probs.cpu().numpy()

    # plot images
    h = int(np.floor(images.shape[0] / 2))
    plt.figure(figsize=(3.5 * h, 2 * h))
    for i, image in enumerate(images):
        # display image
        plt.subplot(h, 4, 2 * i + 1)
        plt.imshow(image.permute(1, 2, 0).numpy())
        plt.axis("off")

        # display topk predictions
        plt.subplot(h, 4, 2 * i + 2)
        k_range = np.arange(topk)
        plt.barh(k_range, probs[i])
        plt.yticks(
            k_range,
            [f"{classnames[p]} ({probs[i][k]:.2f})" for p, k in zip(preds[i], k_range)],
        )
        plt.xticks(np.arange(0, 1.1, 0.5))
        plt.gca().invert_yaxis()
        plt.grid(axis="x")

    plt.tight_layout()
    plt.savefig(fig_file)


def main():
    # Part 0.0: Read options from command line & fix seed
    args = parse_option()
    device = args.device
    set_seed(args.seed)

    # Part 0.1: set number of workers to max the number of CPU cores
    args.num_workers = min(args.num_workers, os.cpu_count())

    # Part 1. Load dataset and create dataloader
    _, preprocess = clip.load(args.arch)
    dataset = load_dataset(args.dataset, args.root, args.split, preprocess)

    loader = DataLoader(
        dataset=dataset, batch_size=args.batch_size, num_workers=args.num_workers
    )

    # Part 2. Initialize the inference class: ZeroshotCLIP
    print("Using prompt template:", args.prompt_template)
    clipzs = ZeroshotCLIP(args=args, dataset=dataset, template=args.prompt_template)

    # define the metric tracker for top1 accuracy
    top1 = AverageMeter("Acc@1", ":6.2f")

    # Part 3. (Optional) Visualize predictions
    if args.visualize_predictions:
        num_viz = 8
        idx = np.random.choice(len(dataset), num_viz, replace=False)
        images = [dataset[i][0] for i in idx]
        images = torch.stack(images).to(device)
        logits = clipzs.model_inference(images)

        c_names = ",".join(args.class_names) if args.class_names else "default"
        prompt = (
            re.sub("[^a-zA-Z_]", "", args.prompt_template.replace(" ", "_"))
            if args.prompt_template
            else "default"
        )
        fig_file = f"{args.dataset}-{args.split}_{c_names}_{prompt}.png"
        visualize_predictions(images, logits, clipzs.class_names, fig_file)

    if args.class_names is not None:
        # No point in running evaluation if we don't use the dataset's class names
        return

    # Part 4. Inference loop
    print(f"Iterating over {args.split} set of {args.dataset}")

    #######################
    # PUT YOUR CODE HERE  #
    #######################

    # TODO: Implement the inference loop

    # Steps:
    # - Iterate over the dataloader
    # - For each image in the batch, get the predicted class
    # - Update the accuracy meter

    for batch_idx, (data, label) in (
        batch_pbar := tqdm(
            enumerate(loader),
            total=len(loader),
            leave=False,
        )
    ):
        data, label = data.to(device), label.to(device)
        logits = clipzs.model_inference(data)
        top1_preds = logits.argmax(dim=-1)
        accuracy = (top1_preds == label).sum() / label.shape[0]
        top1.update(accuracy)

    # Hints:
    # - Before filling this part, you should first complete the ZeroShotCLIP class
    # - Updating the accuracy meter is as simple as calling top1.update(accuracy, batch_size)
    # - You can use the model_inference method of the ZeroshotCLIP class to get the logits

    #######################
    # END OF YOUR CODE    #
    #######################

    print(
        f"Zero-shot CLIP top-1 accuracy on {args.dataset}/{args.split}: {top1.avg*100}"
    )

    results_dir = "results_zs"
    os.makedirs(results_dir, exist_ok=True)
    with open(f"{results_dir}/{args.dataset}_{args.split}_.json", "w") as f:
        result = {
            "dataset": args.dataset,
            "set": args.split,
            "accuracy": top1.avg.item() * 100,
        }
        json.dump(result, f)


if __name__ == "__main__":
    main()<|MERGE_RESOLUTION|>--- conflicted
+++ resolved
@@ -188,17 +188,10 @@
         Performs inference on a batch of images.
 
         Args:
-<<<<<<< HEAD
             images (torch.Tensor): image tensor of shape (batch_size, 3, 224, 224)
-
-        Returns:
-            logits (torch.Tensor): logits of shape (batch_size, num_classes,)
-=======
-            image (torch.Tensor): image tensor of shape (batch_size, 3, 224, 224)
 
         Returns:
             logits (torch.Tensor): logits of shape (batch_size, num_classes)
->>>>>>> f757849d
         """
 
         #######################
