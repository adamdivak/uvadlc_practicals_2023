"""Defines the VisualPrompting model (based on CLIP)"""
from pprint import pprint
import matplotlib.pyplot as plt

import torch
import torch.nn as nn

from clip import clip
from clip.simple_tokenizer import SimpleTokenizer as _Tokenizer

import warnings


def load_clip_to_cpu(cfg):
    """Loads CLIP model to CPU."""
    backbone_name = cfg.MODEL.BACKBONE.NAME
    url = clip._MODELS[backbone_name]
    model_path = clip._download(url)

    try:
        # loading JIT archive
        model = torch.jit.load(model_path, map_location="cpu").eval()
        state_dict = None

    except RuntimeError:
        state_dict = torch.load(model_path, map_location="cpu")

    model = clip.build_model(state_dict or model.state_dict())

    return model


class DeepPromptCLIP(nn.Module):
    """Modified CLIP module to support prompting."""

    def __init__(self, args, dataset, template="This is a photo of {}"):
        super(DeepPromptCLIP, self).__init__()
        classnames = dataset.classes

        print(f"Loading CLIP (backbone: {args.arch})")
        clip_model = self.load_clip_to_cpu(args)
        clip_model.to(args.device)

        # hack to make model as float() (This is a CLIP hack)
        if args.device == "cpu" or args.device == "mps":
            clip_model = clip_model.float()

        prompts = [template.format(c.replace("_", " ")) for c in classnames]
        print("List of prompts:")
        pprint(prompts)

        prompts = torch.cat([clip.tokenize(p) for p in prompts])
        prompts = prompts.to(args.device)

        #######################
        # PUT YOUR CODE HERE  #
        #######################

        # TODO: Write code to compute text features.
        # Hint: You can use the code from clipzs.py here!

        # Instructions:
        # - Given a list of prompts, compute the text features for each prompt.
        # - Return a tensor of shape (num_prompts, 512).

        with torch.no_grad():
            text_features = clip_model.encode_text(prompts)
            text_features /= text_features.norm(dim=-1, keepdim=True)

        #######################
        # END OF YOUR CODE    #
        #######################

        self.text_features = text_features
        self.clip_model = clip_model
        self.logit_scale = self.clip_model.logit_scale.exp().detach()

        self.injection_layer = args.injection_layer

        #######################
        # PUT YOUR CODE HERE  #
        #######################

        # TODO: Initialize the learnable deep prompt.
<<<<<<< HEAD
        # Hint: consider the shape required for the deep prompt to be compatible with the CLIP model
=======
        # Hint: consider the shape required for the deep prompt to be compatible with the CLIP model 
        # Hint: CLIP uses different datatypes for CPU (float32) and GPU (float16)
        # Hint: use args.prompt_num to specify the number of deep prompts to use

        self.deep_prompt = 
>>>>>>> 3ca06792

        # FIXME this is hard-coded now, read these parameters from within the model
        # The second axis is for the batch. We don't know the batch size here, but setting it to one
        # will (I hope..) make broadcasting to expand it later as needed
        self.deep_prompt = torch.nn.Parameter(torch.zeros(50, 1, 768))
        self.deep_prompt.data = self.deep_prompt.data.half().to(
            args.device
        )  # hard-coded fp16

        #######################
        # END OF YOUR CODE    #
        #######################

    def forward(self, images):
        """Forward pass of the model."""
        #######################
        # PUT YOUR CODE HERE  #
        #######################

        # TODO: Implement the forward function. This is not exactly the same as
        # the model_inference function in clipzs.py! Please see the steps below.

        # Steps:
        # - Compute the image features using the CLIP model (be sure use the custom_encode_image function).
        # - Normalize the image features.
        # - Compute similarity logits between the image features and the text features.
        # - You need to multiply the similarity logits with the logit scale (clip_model.logit_scale).
        # - Return logits of shape (batch size, number of classes).

        image_features = self.custom_encode_image(images)
        # do NOT use image_features /= image_features.norm(dim=-1, keepdim=True) here, as the inplace operation
        # will break gradient calculation
        image_features = image_features / image_features.norm(dim=-1, keepdim=True)
        similarity = self.clip_model.logit_scale * image_features @ self.text_features.T
        return similarity

        #######################
        # END OF YOUR CODE    #
        #######################

    def custom_encode_image(self, x):
        """Encode image using CLIP model and add deep prompts."""
        # cf. https://github.com/openai/CLIP/blob/main/clip/model.py#L223

        x = x.type(self.clip_model.dtype)
        image_encoder = self.clip_model.visual

        x = image_encoder.conv1(x)  # shape = [*, width, grid, grid]
        x = x.reshape(x.shape[0], x.shape[1], -1)  # shape = [*, width, grid ** 2]
        x = x.permute(0, 2, 1)  # shape = [*, grid ** 2, width]
        x = torch.cat(
            [
                image_encoder.class_embedding.to(x.dtype)
                + torch.zeros(
                    x.shape[0], 1, x.shape[-1], dtype=x.dtype, device=x.device
                ),
                x,
            ],
            dim=1,
        )  # shape = [*, grid ** 2 + 1, width]
        x = x + image_encoder.positional_embedding.to(x.dtype)
        x = image_encoder.ln_pre(x)

        x = x.permute(1, 0, 2)  # NLD -> LND

        #######################
        # PUT YOUR CODE HERE  #
        #######################

        # TODO: Implement the part of the code where the deep prompt is injected into the CLIP model.
        # The custom_encode_image function largely follows the code from the CLIP repository.
        # You only need to modify the code responsible for running the transformer blocks.

        # Steps:
        # - Iterate over the transformer blocks (image_encoder.transformer.resblocks).
        # - Inject the deep prompt at the specified layer (self.injection_layer).

        # Hint: Beware of the batch size (the deep prompt is the same for all images in the batch).

        for i, transformer_layer in enumerate(image_encoder.transformer.resblocks):
            if i == self.injection_layer:
                x = x + self.deep_prompt
            x = transformer_layer(x)
        #######################
        # END OF YOUR CODE    #
        #######################

        x = x.permute(1, 0, 2)  # LND -> NLD

        x = image_encoder.ln_post(x[:, 0, :])

        if image_encoder.proj is not None:
            x = x @ image_encoder.proj

        return x

    def load_clip_to_cpu(self, args):
        """Loads CLIP model to CPU."""
        backbone_name = args.arch
        url = clip._MODELS[backbone_name]
        model_path = clip._download(url, args.root)
        try:
            # loading JIT archive
            model = torch.jit.load(model_path, map_location="cpu").eval()
            state_dict = None
        except RuntimeError:
            state_dict = torch.load(model_path, map_location="cpu")

        model = clip.build_model(state_dict or model.state_dict())
        return model

    @torch.no_grad()
    def visualize_prompt(self, method):
        """Visualizes the prompt."""
        warnings.warn("Deep prompts are not supported for visualization.")<|MERGE_RESOLUTION|>--- conflicted
+++ resolved
@@ -82,15 +82,8 @@
         #######################
 
         # TODO: Initialize the learnable deep prompt.
-<<<<<<< HEAD
-        # Hint: consider the shape required for the deep prompt to be compatible with the CLIP model
-=======
-        # Hint: consider the shape required for the deep prompt to be compatible with the CLIP model 
-        # Hint: CLIP uses different datatypes for CPU (float32) and GPU (float16)
+        # Hint: consider the shape required for the deep prompt to be compatible with the CLIP model# Hint: CLIP uses different datatypes for CPU (float32) and GPU (float16)
         # Hint: use args.prompt_num to specify the number of deep prompts to use
-
-        self.deep_prompt = 
->>>>>>> 3ca06792
 
         # FIXME this is hard-coded now, read these parameters from within the model
         # The second axis is for the batch. We don't know the batch size here, but setting it to one
